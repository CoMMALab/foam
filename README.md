--- conflicted
+++ resolved
@@ -1,64 +1,7 @@
-<<<<<<< HEAD
 # Foam: Spherical Approximations of URDFs
 <p align="center">
   <img src="images/i2.png" alt="Original" width="45%"/>
   <img src="images/i1.png" alt="Spherized" width="45%"/>
-</p>
-
-## Obtaining & Building Dependencies 
-Foam is supported on Linux/WSL. Visualization can be run on Windows natively using spherized files.
-```sh
-git clone --recursive git@github.com:CoMMALab/foam.git
-cd foam
-cmake -Bbuild -GNinja .
-cmake --build build/
-```
-
-## Installation
-:warning: Work in Progress :warning:
-Install foam by using the command:
-`pip install foam`
-
-Install for editable development by running the following command from the root directory of the foam repository:
-`pip install -e .`
-
-## Using Scripts
-
-In the `scripts` directory:
-
-- `python generate_spheres.py <mesh>`: creates spheres.
-  Optionally specify `--depth <depth>` and `--branch <branching factor>` to control sphere generation process.
-  Can also specify `--manifold-leaves <leaves>` to control mesh correction on invalid meshes.
-  Valid mesh formats include `.DAE`, `.STL`, and `.OBJ`.
-- `python generate_sphere_urdf.py <urdf>`: creates spheres =.
-  Optionally specify `--depth <depth>` and `--branch <branching factor>` to control sphere generation process.
-  Can also specify `--manifold-leaves <leaves>` to control mesh correction on invalid meshes.
-  Takes urdfs as input rather than mesh formats.
-- `python visualize_spheres.py <mesh> <spheres>`: visualizes spheres and mesh.
-  Optionally specify `--depth <depth>` for the sphere level to visualize.
-
-## Third-party Dependencies
-
-Third-party dependencies are stored in the `./external` directory.
-Compiled script binaries are copied into the `foam/external` directory.
-
-
-
-#### [Manifold](https://github.com/hjwdzh/Manifold)/[ManifoldPlus](https://github.com/hjwdzh/ManifoldPlus)
-Manifold is used to ensure mesh data format and convert a triangle mesh `.obj` file into a manifold `.obj` file. Manifolding creates a continuous surface without gaps to avoid dynamics and collision issues. ManifoldPlus performs the same functionality with an advanced algorithm. Manifold code is included as a compiled submodule. ManifoldPlus code is included as a submodule.
-
-#### [Quadric Mesh Simplification](https://github.com/sp4cerat/Fast-Quadric-Mesh-Simplification)
-Quadric Mesh Simplification reduces the complexity of the generated manifold file as a preprocessing step before spherization. This code is included as a submodule.
-
-#### [SphereTree](https://github.com/mlund/spheretree)
-The code in the `./spheretree` directory has been copied from the linked directory and modified to build on modern systems with `CMake` rather than `autotools`. SphereTree has a variety of algorithms to construct sphere-tree representations of polygonal models, but foam currently uses the MedialTree algorithm for SphereTree generation. The output is formatted and dumped into an output file.
-
-<img src="images/pipeline.png" alt="Pipeline" />
-=======
-# Foam: Spherical Approximations of URDFs
-<p align="center">
-  <img src="images/i2.png" alt="Original" width="400"/>
-  <img src="images/i1.png" alt="Spherized" width="375"/>
 </p>
 
 
@@ -72,6 +15,7 @@
 `pip install -e .`
 
 ## Obtaining & Building Dependencies 
+Foam is supported on Linux/WSL. Visualization can be run on Windows natively using spherized files.
 ```sh
 git clone --recursive git@github.com:CoMMALab/foam.git
 cd foam
@@ -126,5 +70,4 @@
 #### [SphereTree](https://github.com/mlund/spheretree)
   The code in the `./spheretree` directory has been copied from the linked directory and modified to build on modern systems with `CMake` rather than `autotools`. SphereTree has a variety of algorithms to construct sphere-tree representations of polygonal models, but foam currently uses the MedialTree algorithm for SphereTree generation. The output is formatted and dumped into an output file.
 
-<img src="images/pipeline.png" alt="Pipeline" />
->>>>>>> 38ca812f
+<img src="images/pipeline.png" alt="Pipeline" />